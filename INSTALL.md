--- conflicted
+++ resolved
@@ -166,13 +166,8 @@
 ```
 The resulting binaries and libraries are in the `/usr/local` directory, which contains:
 * `curl-impersonate-chrome`, `curl-impersonate` - The curl binary that can impersonate Chrome/Edge/Safari. It is compiled statically against libcurl, BoringSSL, and libnghttp2 so that it won't conflict with any existing libraries on your system. You can use it from the container or copy it out. Tested to work on Ubuntu 20.04.
-<<<<<<< HEAD
-* `curl_chrome98`, `curl_chrome99`, `...` - Wrapper scripts that launch `curl-impersonate` with all the needed flags.
+* `curl_chrome99`, `curl_chrome100`, `...` - Wrapper scripts that launch `curl-impersonate` with all the needed flags.
 * `libcurl-impersonate-chrome.so`, `libcurl-impersonate.so` - libcurl compiled with impersonation support. See [libcurl-impersonate](README.md#libcurl-impersonate) for more details.
-=======
-* `curl_chrome99`, `curl_chrome100`, `...` - Wrapper scripts that launch `curl-impersonate` with all the needed flags.
-* `libcurl-impersonate-chrome.so`, `libcurl-impersonate.so` - libcurl compiled with impersonation support. See [libcurl-impersonate](#libcurl-impersonate) below for more details.
->>>>>>> 10aa2059
 
 You can use them inside the docker, copy them out using `docker cp` or use them in a multi-stage docker build.
 
