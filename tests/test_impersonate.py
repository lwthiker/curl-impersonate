import os
import io
import logging
import subprocess

import yaml
import dpkt
import pytest

from signature import BrowserSignature, TLSClientHelloSignature


@pytest.fixture
def browser_signatures():
    with open("signatures.yaml", "r") as f:
        # Parse signatures.yaml database.
        return {
            doc["name"]: doc
            for doc in yaml.safe_load_all(f.read())
            if doc
        }


class TestSignatureModule:
    """Test the signature.py module.

    signature.py is responsible for decoding signatures from the YAML format,
    parsing raw TLS packets, and comparing signatures.
    """

    # Client Hello record sent by Chrome 98.
    CLIENT_HELLO = (
        b"\x16\x03\x01\x02\x00\x01\x00\x01\xfc\x03\x03\x06\x84\xbd\x63\xac"
        b"\xa4\x0a\x5b\xbe\x79\x7d\x14\x48\xcc\x1f\xf8\x62\x8c\x7d\xf4\xc7"
        b"\xfe\x04\xe3\x30\xb7\x56\xec\x87\x40\xf2\x63\x20\x92\x9d\x01\xc8"
        b"\x82\x3c\x92\xe1\x8a\x75\x4e\xaa\x6b\xf1\x31\xd2\xb7\x4d\x18\xc6"
        b"\xda\x3d\x31\xa6\x35\xb2\x08\xbc\x5b\x82\x2f\x97\x00\x20\x9a\x9a"
        b"\x13\x01\x13\x02\x13\x03\xc0\x2b\xc0\x2f\xc0\x2c\xc0\x30\xcc\xa9"
        b"\xcc\xa8\xc0\x13\xc0\x14\x00\x9c\x00\x9d\x00\x2f\x00\x35\x01\x00"
        b"\x01\x93\xca\xca\x00\x00\x00\x00\x00\x16\x00\x14\x00\x00\x11\x77"
        b"\x77\x77\x2e\x77\x69\x6b\x69\x70\x65\x64\x69\x61\x2e\x6f\x72\x67"
        b"\x00\x17\x00\x00\xff\x01\x00\x01\x00\x00\x0a\x00\x0a\x00\x08\xaa"
        b"\xaa\x00\x1d\x00\x17\x00\x18\x00\x0b\x00\x02\x01\x00\x00\x23\x00"
        b"\x00\x00\x10\x00\x0e\x00\x0c\x02\x68\x32\x08\x68\x74\x74\x70\x2f"
        b"\x31\x2e\x31\x00\x05\x00\x05\x01\x00\x00\x00\x00\x00\x0d\x00\x12"
        b"\x00\x10\x04\x03\x08\x04\x04\x01\x05\x03\x08\x05\x05\x01\x08\x06"
        b"\x06\x01\x00\x12\x00\x00\x00\x33\x00\x2b\x00\x29\xaa\xaa\x00\x01"
        b"\x00\x00\x1d\x00\x20\xfc\x58\xaa\x8b\xd6\x2d\x65\x9c\x58\xa2\xc9"
        b"\x0c\x5a\x6f\x69\xa5\xef\xc0\x05\xb3\xd1\xb4\x01\x9d\x61\x84\x00"
        b"\x42\x74\xc7\xa9\x43\x00\x2d\x00\x02\x01\x01\x00\x2b\x00\x07\x06"
        b"\xaa\xaa\x03\x04\x03\x03\x00\x1b\x00\x03\x02\x00\x02\x44\x69\x00"
        b"\x05\x00\x03\x02\x68\x32\xfa\xfa\x00\x01\x00\x00\x15\x00\xc6\x00"
        b"\x00\x00\x00\x00\x00\x00\x00\x00\x00\x00\x00\x00\x00\x00\x00\x00"
        b"\x00\x00\x00\x00\x00\x00\x00\x00\x00\x00\x00\x00\x00\x00\x00\x00"
        b"\x00\x00\x00\x00\x00\x00\x00\x00\x00\x00\x00\x00\x00\x00\x00\x00"
        b"\x00\x00\x00\x00\x00\x00\x00\x00\x00\x00\x00\x00\x00\x00\x00\x00"
        b"\x00\x00\x00\x00\x00\x00\x00\x00\x00\x00\x00\x00\x00\x00\x00\x00"
        b"\x00\x00\x00\x00\x00\x00\x00\x00\x00\x00\x00\x00\x00\x00\x00\x00"
        b"\x00\x00\x00\x00\x00\x00\x00\x00\x00\x00\x00\x00\x00\x00\x00\x00"
        b"\x00\x00\x00\x00\x00\x00\x00\x00\x00\x00\x00\x00\x00\x00\x00\x00"
        b"\x00\x00\x00\x00\x00\x00\x00\x00\x00\x00\x00\x00\x00\x00\x00\x00"
        b"\x00\x00\x00\x00\x00\x00\x00\x00\x00\x00\x00\x00\x00\x00\x00\x00"
        b"\x00\x00\x00\x00\x00\x00\x00\x00\x00\x00\x00\x00\x00\x00\x00\x00"
        b"\x00\x00\x00\x00\x00\x00\x00\x00\x00\x00\x00\x00\x00\x00\x00\x00"
        b"\x00\x00\x00\x00\x00"
    )

    def test_serialization(self, browser_signatures):
        """
        Test that deserializing and then serializing the YAML signatures
        produces idential results.
        """
        for browser_name, data in browser_signatures.items():
            sig = data["signature"]

            # Unserialize and serialize back.
            sig2 = BrowserSignature.from_dict(sig).to_dict()

            # Go extension by extension and check equality.
            # It could be done with a single comparison, but this way the error
            # will be more indicative.
            for i, ext in enumerate(sig["tls_client_hello"]["extensions"]):
                assert ext == sig2["tls_client_hello"]["extensions"][i], \
                       (f"Inconsistent serialization in signature "
                        f"{browser_name}: Serialized extension "
                        f"{ext['type']} differs.")

            assert sig == sig2, \
                   (f"Inconsistent serialization in signature "
                    f"{browser_name}")

    def test_tls_client_hello_parsing(self, browser_signatures):
        """
        Test the TLS Client Hello parsing code.
        """
        sig = BrowserSignature(
            tls_client_hello=TLSClientHelloSignature.from_bytes(
                self.CLIENT_HELLO
            )
        )

        sig2 = BrowserSignature.from_dict(
            browser_signatures["chrome_98.0.4758.102_win10"]["signature"]
        )

        equals, reason = sig.equals(sig2, reason=True)
        assert equals == True, reason


class TestImpersonation:
    """
    Test that the network signature of curl-impersonate is identical to that of
    a real browser, by comparing with known signatures
    """

    TCPDUMP_CAPTURE_INTERFACE = "eth0"

    # When running curl use a specific range of local ports.
    # This ensures we will capture the correct traffic in tcpdump.
    LOCAL_PORTS = (50000, 50100)

    TEST_URL = "https://www.wikipedia.org"

    @pytest.fixture
    def tcpdump(self):
        """Initialize a sniffer to capture curl's traffic."""
        logging.debug(
            f"Running tcpdump on interface {self.TCPDUMP_CAPTURE_INTERFACE}"
        )

        p = subprocess.Popen([
            "tcpdump", "-n",
            "-i", self.TCPDUMP_CAPTURE_INTERFACE,
            "-s", "0",
            "-w", "-",
            "-U", # Important, makes tcpdump unbuffered
            (f"(tcp src portrange {self.LOCAL_PORTS[0]}-{self.LOCAL_PORTS[1]}"
             f" and tcp dst port 443) or"
             f"(tcp dst portrange {self.LOCAL_PORTS[0]}-{self.LOCAL_PORTS[1]}"
             f" and tcp src port 443)")
        ], stdout=subprocess.PIPE, stderr=subprocess.PIPE)

        yield p

        p.terminate()
        p.wait(timeout=10)

    def _extract_client_hello(self, pcap: bytes) -> bytes:
        """Find and return the Client Hello TLS record from a pcap.

        If there are multiple, returns the first.
        If there are none, returns None.
        """
        for ts, buf in dpkt.pcap.Reader(io.BytesIO(pcap)):
            eth = dpkt.ethernet.Ethernet(buf)
            if not isinstance(eth.data, dpkt.ip.IP):
                continue
            ip = eth.data
            if not isinstance(ip.data, dpkt.tcp.TCP):
                continue
            tcp = ip.data
            if tcp.dport != 443 or not tcp.data:
                continue
            # We hope that the record is in a single TCP packet
            # and wasn't split across multiple packets. This is usually the case.
            tls = dpkt.ssl.TLSRecord(tcp.data)
            # Check if it's a Handshake record
            if tls.type != 0x16:
                continue
            handshake = dpkt.ssl.TLSHandshake(tls.data)
            # Check if it's a Client Hello
            if handshake.type != 0x01:
                continue
            # Return the whole TLS record
            return tcp.data

        return None

    @pytest.mark.parametrize(
        "curl_binary, env_vars, expected_signature",
        [
<<<<<<< HEAD
            # Test wrapper scripts
            ("chrome/curl_chrome98", None, "chrome_98.0.4758.102_win10"),
            ("firefox/curl_ff91esr", None, "firefox_91.6.0esr_win10"),
            ("firefox/curl_ff95", None, "firefox_95.0.2_win10"),

            # Test libcurl-impersonate by loading it with LD_PRELOAD to an app
            # linked against the regular libcurl and setting the
            # CURL_IMPERSONATE env var.
            (
                "./minicurl",
                {
                    "LD_PRELOAD": "./chrome/libcurl-impersonate.so",
                    "CURL_IMPERSONATE": "chrome98"
                },
                "chrome_98.0.4758.102_win10"
            )
=======
            ("chrome/curl_chrome98", "chrome_98.0.4758.102_win10"),
            ("chrome/curl_edge98", "edge_98.0.1108.62_win10"),
            ("firefox/curl_ff91esr", "firefox_91.6.0esr_win10"),
            ("firefox/curl_ff95", "firefox_95.0.2_win10")
>>>>>>> b918636a
        ]
    )
    def test_impersonation(self,
                           tcpdump,
                           curl_binary,
                           env_vars,
                           browser_signatures,
                           expected_signature):
        """
        Check that curl's network signature is identical to that of a
        real browser.

        Launches curl while sniffing its TLS traffic with tcpdump. Then
        extract the Client Hello packet from the capture and compares its
        signature with the expected one defined in the YAML database.
        """
        env = os.environ.copy()
        if env_vars:
            env |= env_vars

        logging.debug(f"Launching '{curl_binary}' to {self.TEST_URL}")
        if env_vars:
            logging.debug("Environment variables: {}".format(
                " ".join([f"{k}={v}" for k, v in env_vars.items()])))

        curl = subprocess.Popen([
            curl_binary,
            "-o", "/dev/null",
            "--local-port", f"{self.LOCAL_PORTS[0]}-{self.LOCAL_PORTS[1]}",
            self.TEST_URL
        ], env=env)

        ret = curl.wait(timeout=10)
        assert ret == 0

        try:
            pcap, stderr = tcpdump.communicate(timeout=5)

            # If tcpdump finished running before timeout, it's likely it failed
            # with an error.
            assert tcpdump.returncode == 0, \
                (f"tcpdump failed with error code {tcpdump.returncode}, "
                 f"stderr: {stderr}")
        except subprocess.TimeoutExpired:
            tcpdump.kill()
            pcap, stderr = tcpdump.communicate(timeout=3)

        assert len(pcap) > 0
        logging.debug(f"Captured pcap of length {len(pcap)} bytes")

        client_hello = self._extract_client_hello(pcap)
        assert client_hello is not None

        logging.debug(f"Found Client Hello, "
                      f"comparing to signature '{expected_signature}'")

        sig = BrowserSignature(
            tls_client_hello=TLSClientHelloSignature.from_bytes(client_hello)
        )

        expected_sig = BrowserSignature.from_dict(
            browser_signatures[expected_signature]["signature"]
        )

        equals, reason =  sig.equals(expected_sig, reason=True)
        assert equals, reason<|MERGE_RESOLUTION|>--- conflicted
+++ resolved
@@ -179,9 +179,9 @@
     @pytest.mark.parametrize(
         "curl_binary, env_vars, expected_signature",
         [
-<<<<<<< HEAD
             # Test wrapper scripts
             ("chrome/curl_chrome98", None, "chrome_98.0.4758.102_win10"),
+            ("chrome/curl_edge98", None, "edge_98.0.1108.62_win10"),
             ("firefox/curl_ff91esr", None, "firefox_91.6.0esr_win10"),
             ("firefox/curl_ff95", None, "firefox_95.0.2_win10"),
 
@@ -196,12 +196,6 @@
                 },
                 "chrome_98.0.4758.102_win10"
             )
-=======
-            ("chrome/curl_chrome98", "chrome_98.0.4758.102_win10"),
-            ("chrome/curl_edge98", "edge_98.0.1108.62_win10"),
-            ("firefox/curl_ff91esr", "firefox_91.6.0esr_win10"),
-            ("firefox/curl_ff95", "firefox_95.0.2_win10")
->>>>>>> b918636a
         ]
     )
     def test_impersonation(self,
