--- conflicted
+++ resolved
@@ -71,7 +71,6 @@
     cp ${CURL_VERSION}/src/curl out/curl-impersonate && \
     strip out/curl-impersonate
 
-<<<<<<< HEAD
 # Re-compile libcurl dynamically
 RUN cd ${CURL_VERSION} && \
     ./configure --enable-versioned-symbols \
@@ -92,11 +91,5 @@
     strip "out/libcurl-impersonate.so.$ver"
 
 # Wrapper scripts
-COPY curl_chrome* out/
-RUN chmod +x out/curl_*
-=======
-# Wrapper script
 COPY curl_chrome* curl_edge* out/
-
-RUN chmod +x out/*
->>>>>>> b918636a
+RUN chmod +x out/curl_*