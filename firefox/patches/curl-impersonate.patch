diff --git a/Makefile.am b/Makefile.am
index 3e55230ee..90b504b5c 100644
--- a/Makefile.am
+++ b/Makefile.am
@@ -192,13 +192,13 @@ CLEANFILES = $(VC6_LIBDSP) $(VC6_SRCDSP) $(VC7_LIBVCPROJ) $(VC7_SRCVCPROJ) \
  $(VC11_LIBVCXPROJ) $(VC11_SRCVCXPROJ) $(VC12_LIBVCXPROJ) $(VC12_SRCVCXPROJ) \
  $(VC14_LIBVCXPROJ) $(VC14_SRCVCXPROJ) $(VC15_LIBVCXPROJ) $(VC15_SRCVCXPROJ)
 
-bin_SCRIPTS = curl-config
+bin_SCRIPTS = curl-impersonate-ff-config
 
 SUBDIRS = lib src
 DIST_SUBDIRS = $(SUBDIRS) tests packages scripts include docs
 
 pkgconfigdir = $(libdir)/pkgconfig
-pkgconfig_DATA = libcurl.pc
+pkgconfig_DATA = libcurl-impersonate-ff.pc
 
 # List of files required to generate VC IDE .dsp, .vcproj and .vcxproj files
 include lib/Makefile.inc
diff --git a/configure.ac b/configure.ac
index 63e320236..40f67f137 100644
--- a/configure.ac
+++ b/configure.ac
@@ -1331,7 +1331,8 @@ if test X"$OPT_BROTLI" != Xno; then
 
   dnl if given with a prefix, we set -L and -I based on that
   if test -n "$PREFIX_BROTLI"; then
-    LIB_BROTLI="-lbrotlidec"
+    # curl-impersonate: Use static libbrotli
+    LIB_BROTLI="-lbrotlidec-static -lbrotlicommon-static"
     LD_BROTLI=-L${PREFIX_BROTLI}/lib$libsuff
     CPP_BROTLI=-I${PREFIX_BROTLI}/include
     DIR_BROTLI=${PREFIX_BROTLI}/lib$libsuff
@@ -1341,7 +1342,11 @@ if test X"$OPT_BROTLI" != Xno; then
   CPPFLAGS="$CPPFLAGS $CPP_BROTLI"
   LIBS="$LIB_BROTLI $LIBS"
 
-  AC_CHECK_LIB(brotlidec, BrotliDecoderDecompress)
+  AC_CHECK_LIB(brotlidec, BrotliDecoderDecompress,
+    # curl-impersonate: Define 'action-if-found' explicitly to prevent
+    # -lbrotlidec from being added to LIBS (already added before)
+    AC_DEFINE(HAVE_LIBBROTLI, 1, [Define to 1 if libbrotli exists])
+  )
 
   AC_CHECK_HEADERS(brotli/decode.h,
     curl_brotli_msg="enabled (libbrotlidec)"
@@ -2573,15 +2578,15 @@ if test X"$want_nghttp2" != Xno; then
 
   if test "$PKGCONFIG" != "no" ; then
     LIB_H2=`CURL_EXPORT_PCDIR([$want_nghttp2_path])
-      $PKGCONFIG --libs-only-l libnghttp2`
+      $PKGCONFIG --static --libs-only-l libnghttp2`
     AC_MSG_NOTICE([-l is $LIB_H2])
 
     CPP_H2=`CURL_EXPORT_PCDIR([$want_nghttp2_path]) dnl
-      $PKGCONFIG --cflags-only-I libnghttp2`
+      $PKGCONFIG --static --cflags-only-I libnghttp2`
     AC_MSG_NOTICE([-I is $CPP_H2])
 
     LD_H2=`CURL_EXPORT_PCDIR([$want_nghttp2_path])
-      $PKGCONFIG --libs-only-L libnghttp2`
+      $PKGCONFIG --static --libs-only-L libnghttp2`
     AC_MSG_NOTICE([-L is $LD_H2])
 
     LDFLAGS="$LDFLAGS $LD_H2"
@@ -4255,8 +4260,8 @@ AC_CONFIG_FILES([Makefile \
            tests/unit/Makefile \
            packages/Makefile \
            packages/vms/Makefile \
-           curl-config \
-           libcurl.pc
+           curl-impersonate-ff-config:curl-config.in \
+           libcurl-impersonate-ff.pc:libcurl.pc.in
 ])
 AC_OUTPUT
 
diff --git a/curl-config.in b/curl-config.in
index 8b4a29a9a..2c8b888d8 100644
--- a/curl-config.in
+++ b/curl-config.in
@@ -161,9 +161,9 @@ while test $# -gt 0; do
            CURLLIBDIR=""
         fi
         if test "X@ENABLE_SHARED@" = "Xno"; then
-          echo ${CURLLIBDIR}-lcurl @LIBCURL_LIBS@
+          echo ${CURLLIBDIR}-lcurl-impersonate-ff @LIBCURL_LIBS@
         else
-          echo ${CURLLIBDIR}-lcurl
+          echo ${CURLLIBDIR}-lcurl-impersonate-ff
         fi
         ;;
     --ssl-backends)
@@ -172,7 +172,7 @@ while test $# -gt 0; do
 
     --static-libs)
         if test "X@ENABLE_STATIC@" != "Xno" ; then
-          echo @libdir@/libcurl.@libext@ @LDFLAGS@ @LIBCURL_LIBS@
+          echo @libdir@/libcurl-impersonate-ff.@libext@ @LDFLAGS@ @LIBCURL_LIBS@
         else
           echo "curl was built with static libraries disabled" >&2
           exit 1
diff --git a/include/curl/curl.h b/include/curl/curl.h
index 7b69ce2d6..fe4bb36b9 100644
--- a/include/curl/curl.h
+++ b/include/curl/curl.h
@@ -2135,6 +2135,10 @@ typedef enum {
   /* Set MIME option flags. */
   CURLOPT(CURLOPT_MIME_OPTIONS, CURLOPTTYPE_LONG, 315),
 
+  /* curl-impersonate: A list of headers used by the impersonated browser.
+   * If given, merged with CURLOPT_HTTPHEADER. */
+  CURLOPT(CURLOPT_HTTPBASEHEADER, CURLOPTTYPE_SLISTPOINT, 316),
+
   CURLOPT_LASTENTRY /* the last unused */
 } CURLoption;
 
diff --git a/include/curl/easy.h b/include/curl/easy.h
index 2dbfb26b5..e0bf86169 100644
--- a/include/curl/easy.h
+++ b/include/curl/easy.h
@@ -41,6 +41,15 @@ CURL_EXTERN CURLcode curl_easy_setopt(CURL *curl, CURLoption option, ...);
 CURL_EXTERN CURLcode curl_easy_perform(CURL *curl);
 CURL_EXTERN void curl_easy_cleanup(CURL *curl);
 
+/*
+ * curl-impersonate: Tell libcurl to impersonate a browser.
+ * This is a wrapper function that calls curl_easy_setopt()
+ * multiple times with all the parameters required. That's also why it was
+ * created as a separate API function and not just as another option to
+ * curl_easy_setopt().
+ */
+CURL_EXTERN CURLcode curl_easy_impersonate(CURL *curl, const char *target);
+
 /*
  * NAME curl_easy_getinfo()
  *
diff --git a/lib/Makefile.am b/lib/Makefile.am
index 769363941..6e2f1b829 100644
--- a/lib/Makefile.am
+++ b/lib/Makefile.am
@@ -32,7 +32,7 @@ EXTRA_DIST = Makefile.m32 config-win32.h config-win32ce.h           \
  firefox-db2pem.sh config-vxworks.h Makefile.vxworks checksrc.pl    \
  setup-win32.h .checksrc
 
-lib_LTLIBRARIES = libcurl.la
+lib_LTLIBRARIES = libcurl-impersonate-ff.la
 
 if BUILD_UNITTESTS
 noinst_LTLIBRARIES = libcurlu.la
@@ -84,43 +84,43 @@ AM_CPPFLAGS += -DBUILDING_LIBCURL
 AM_LDFLAGS =
 AM_CFLAGS =
 
-libcurl_la_CPPFLAGS_EXTRA =
-libcurl_la_LDFLAGS_EXTRA =
-libcurl_la_CFLAGS_EXTRA =
+libcurl_impersonate_ff_la_CPPFLAGS_EXTRA =
+libcurl_impersonate_ff_la_LDFLAGS_EXTRA =
+libcurl_impersonate_ff_la_CFLAGS_EXTRA =
 
 if CURL_LT_SHLIB_USE_VERSION_INFO
-libcurl_la_LDFLAGS_EXTRA += $(VERSIONINFO)
+libcurl_impersonate_ff_la_LDFLAGS_EXTRA += $(VERSIONINFO)
 endif
 
 if CURL_LT_SHLIB_USE_NO_UNDEFINED
-libcurl_la_LDFLAGS_EXTRA += -no-undefined
+libcurl_impersonate_ff_la_LDFLAGS_EXTRA += -no-undefined
 endif
 
 if CURL_LT_SHLIB_USE_MIMPURE_TEXT
-libcurl_la_LDFLAGS_EXTRA += -mimpure-text
+libcurl_impersonate_ff_la_LDFLAGS_EXTRA += -mimpure-text
 endif
 
 if CURL_LT_SHLIB_USE_VERSIONED_SYMBOLS
-libcurl_la_LDFLAGS_EXTRA += -Wl,--version-script=libcurl.vers
+libcurl_impersonate_ff_la_LDFLAGS_EXTRA += -Wl,--version-script=libcurl.vers
 else
 # if symbol-hiding is enabled, hide them!
 if DOING_CURL_SYMBOL_HIDING
-libcurl_la_LDFLAGS_EXTRA += -export-symbols-regex '^curl_.*'
+libcurl_impersonate_ff_la_LDFLAGS_EXTRA += -export-symbols-regex '^curl_.*'
 endif
 endif
 
 if USE_CPPFLAG_CURL_STATICLIB
-libcurl_la_CPPFLAGS_EXTRA += -DCURL_STATICLIB
+libcurl_impersonate_ff_la_CPPFLAGS_EXTRA += -DCURL_STATICLIB
 endif
 
 if DOING_CURL_SYMBOL_HIDING
-libcurl_la_CPPFLAGS_EXTRA += -DCURL_HIDDEN_SYMBOLS
-libcurl_la_CFLAGS_EXTRA += $(CFLAG_CURL_SYMBOL_HIDING)
+libcurl_impersonate_ff_la_CPPFLAGS_EXTRA += -DCURL_HIDDEN_SYMBOLS
+libcurl_impersonate_ff_la_CFLAGS_EXTRA += $(CFLAG_CURL_SYMBOL_HIDING)
 endif
 
-libcurl_la_CPPFLAGS = $(AM_CPPFLAGS) $(libcurl_la_CPPFLAGS_EXTRA)
-libcurl_la_LDFLAGS = $(AM_LDFLAGS) $(libcurl_la_LDFLAGS_EXTRA) $(LDFLAGS) $(LIBCURL_LIBS)
-libcurl_la_CFLAGS = $(AM_CFLAGS) $(libcurl_la_CFLAGS_EXTRA)
+libcurl_impersonate_ff_la_CPPFLAGS = $(AM_CPPFLAGS) $(libcurl_impersonate_ff_la_CPPFLAGS_EXTRA)
+libcurl_impersonate_ff_la_LDFLAGS = $(AM_LDFLAGS) $(libcurl_impersonate_ff_la_LDFLAGS_EXTRA) $(LDFLAGS) $(LIBCURL_LIBS)
+libcurl_impersonate_ff_la_CFLAGS = $(AM_CFLAGS) $(libcurl_impersonate_ff_la_CFLAGS_EXTRA)
 
 libcurlu_la_CPPFLAGS = $(AM_CPPFLAGS) -DCURL_STATICLIB -DUNITTESTS
 libcurlu_la_LDFLAGS = $(AM_LDFLAGS) -static $(LIBCURL_LIBS)
@@ -129,7 +129,7 @@ libcurlu_la_CFLAGS = $(AM_CFLAGS)
 # Makefile.inc provides the CSOURCES and HHEADERS defines
 include Makefile.inc
 
-libcurl_la_SOURCES = $(CSOURCES) $(HHEADERS)
+libcurl_impersonate_ff_la_SOURCES = $(CSOURCES) $(HHEADERS)
 libcurlu_la_SOURCES = $(CSOURCES) $(HHEADERS)
 
 CHECKSRC = $(CS_$(V))
diff --git a/lib/easy.c b/lib/easy.c
<<<<<<< HEAD
index 20293a710..66730b5fc 100644
=======
index 20293a710..87acdb814 100644
>>>>>>> aa6e8a47
--- a/lib/easy.c
+++ b/lib/easy.c
@@ -80,6 +80,7 @@
 #include "dynbuf.h"
 #include "altsvc.h"
 #include "hsts.h"
+#include "strcase.h"
 
 /* The last 3 #include files should be in this order */
 #include "curl_printf.h"
@@ -282,6 +283,237 @@ void curl_global_cleanup(void)
   init_flags  = 0;
 }
 
+/*
+ * curl-impersonate: Options to be set for each supported target browser.
+ * Note: this does not include the HTTP headers, which are handled separately
+ * in Curl_http().
+ */
+#define IMPERSONATE_MAX_HEADERS 32
+static const struct impersonate_opts {
+  const char *target;
+  int httpversion;
+  int ssl_version;
+  const char *ciphers;
+  const char *http_headers[IMPERSONATE_MAX_HEADERS];
+  /* Other TLS options will come here in the future once they are
+   * configurable through curl_easy_setopt() */
+} impersonations[] = {
+  {
+    .target = "ff91esr",
+    .httpversion = CURL_HTTP_VERSION_2_0,
+    .ssl_version = CURL_SSLVERSION_TLSv1_2 | CURL_SSLVERSION_MAX_DEFAULT,
+    .ciphers =
+      "aes_128_gcm_sha_256,"
+      "chacha20_poly1305_sha_256,"
+      "aes_256_gcm_sha_384,"
+      "ecdhe_ecdsa_aes_128_gcm_sha_256,"
+      "ecdhe_rsa_aes_128_gcm_sha_256,"
+      "ecdhe_ecdsa_chacha20_poly1305_sha_256,"
+      "ecdhe_rsa_chacha20_poly1305_sha_256,"
+      "ecdhe_ecdsa_aes_256_gcm_sha_384,"
+      "ecdhe_rsa_aes_256_gcm_sha_384,"
+      "ecdhe_ecdsa_aes_256_sha,"
+      "ecdhe_ecdsa_aes_128_sha,"
+      "ecdhe_rsa_aes_128_sha,"
+      "ecdhe_rsa_aes_256_sha,"
+      "rsa_aes_128_gcm_sha_256,"
+      "rsa_aes_256_gcm_sha_384,"
+      "rsa_aes_128_sha,"
+      "rsa_aes_256_sha,"
+      "rsa_3des_ede_cbc_sha",
+    .http_headers = {
+      "User-Agent: Mozilla/5.0 (Windows NT 10.0; Win64; x64; rv:91.0) Gecko/20100101 Firefox/91.0",
+      "Accept: text/html,application/xhtml+xml,application/xml;q=0.9,image/webp,*/*;q=0.8",
+      "Accept-Language: en-US,en;q=0.5",
+      "Accept-Encoding: gzip, deflate, br",
+      "Upgrade-Insecure-Requests: 1",
+      "Sec-Fetch-Dest: document",
+      "Sec-Fetch-Mode: navigate",
+      "Sec-Fetch-Site: none",
+      "Sec-Fetch-User: ?1",
+      "TE: Trailers"
+    }
+  },
+  {
+    .target = "ff95",
+    .httpversion = CURL_HTTP_VERSION_2_0,
+    .ssl_version = CURL_SSLVERSION_TLSv1_2 | CURL_SSLVERSION_MAX_DEFAULT,
+    .ciphers =
+      "aes_128_gcm_sha_256,"
+      "chacha20_poly1305_sha_256,"
+      "aes_256_gcm_sha_384,"
+      "ecdhe_ecdsa_aes_128_gcm_sha_256,"
+      "ecdhe_rsa_aes_128_gcm_sha_256,"
+      "ecdhe_ecdsa_chacha20_poly1305_sha_256,"
+      "ecdhe_rsa_chacha20_poly1305_sha_256,"
+      "ecdhe_ecdsa_aes_256_gcm_sha_384,"
+      "ecdhe_rsa_aes_256_gcm_sha_384,"
+      "ecdhe_ecdsa_aes_256_sha,"
+      "ecdhe_ecdsa_aes_128_sha,"
+      "ecdhe_rsa_aes_128_sha,"
+      "ecdhe_rsa_aes_256_sha,"
+      "rsa_aes_128_gcm_sha_256,"
+      "rsa_aes_256_gcm_sha_384,"
+      "rsa_aes_128_sha,"
+      "rsa_aes_256_sha",
+    .http_headers = {
+      "User-Agent: Mozilla/5.0 (Windows NT 10.0; Win64; x64; rv:95.0) Gecko/20100101 Firefox/95.0",
+      "Accept: text/html,application/xhtml+xml,application/xml;q=0.9,image/avif,image/webp,*/*;q=0.8",
+      "Accept-Language: en-US,en;q=0.5",
+      "Accept-Encoding: gzip, deflate, br",
+      "Upgrade-Insecure-Requests: 1",
+      "Sec-Fetch-Dest: document",
+      "Sec-Fetch-Mode: navigate",
+      "Sec-Fetch-Site: none",
+      "Sec-Fetch-User: ?1",
+      "TE: Trailers"
+    }
+  },
+  {
+    .target = "ff98",
+    .httpversion = CURL_HTTP_VERSION_2_0,
+    .ssl_version = CURL_SSLVERSION_TLSv1_2 | CURL_SSLVERSION_MAX_DEFAULT,
+    .ciphers =
+      "aes_128_gcm_sha_256,"
+      "chacha20_poly1305_sha_256,"
+      "aes_256_gcm_sha_384,"
+      "ecdhe_ecdsa_aes_128_gcm_sha_256,"
+      "ecdhe_rsa_aes_128_gcm_sha_256,"
+      "ecdhe_ecdsa_chacha20_poly1305_sha_256,"
+      "ecdhe_rsa_chacha20_poly1305_sha_256,"
+      "ecdhe_ecdsa_aes_256_gcm_sha_384,"
+      "ecdhe_rsa_aes_256_gcm_sha_384,"
+      "ecdhe_ecdsa_aes_256_sha,"
+      "ecdhe_ecdsa_aes_128_sha,"
+      "ecdhe_rsa_aes_128_sha,"
+      "ecdhe_rsa_aes_256_sha,"
+      "rsa_aes_128_gcm_sha_256,"
+      "rsa_aes_256_gcm_sha_384,"
+      "rsa_aes_128_sha,"
+      "rsa_aes_256_sha",
+    .http_headers = {
+      "User-Agent: Mozilla/5.0 (Windows NT 10.0; Win64; x64; rv:98.0) Gecko/20100101 Firefox/98.0",
+      "Accept: text/html,application/xhtml+xml,application/xml;q=0.9,image/avif,image/webp,*/*;q=0.8",
+      "Accept-Language: en-US,en;q=0.5",
+      "Accept-Encoding: gzip, deflate, br",
+      "Upgrade-Insecure-Requests: 1",
+      "Sec-Fetch-Dest: document",
+      "Sec-Fetch-Mode: navigate",
+      "Sec-Fetch-Site: none",
+      "Sec-Fetch-User: ?1",
+      "TE: Trailers"
+    }
+  },
+  {
+    .target = "ff100",
+    .httpversion = CURL_HTTP_VERSION_2_0,
+    .ssl_version = CURL_SSLVERSION_TLSv1_2 | CURL_SSLVERSION_MAX_DEFAULT,
+    .ciphers =
+      "aes_128_gcm_sha_256,"
+      "chacha20_poly1305_sha_256,"
+      "aes_256_gcm_sha_384,"
+      "ecdhe_ecdsa_aes_128_gcm_sha_256,"
+      "ecdhe_rsa_aes_128_gcm_sha_256,"
+      "ecdhe_ecdsa_chacha20_poly1305_sha_256,"
+      "ecdhe_rsa_chacha20_poly1305_sha_256,"
+      "ecdhe_ecdsa_aes_256_gcm_sha_384,"
+      "ecdhe_rsa_aes_256_gcm_sha_384,"
+      "ecdhe_ecdsa_aes_256_sha,"
+      "ecdhe_ecdsa_aes_128_sha,"
+      "ecdhe_rsa_aes_128_sha,"
+      "ecdhe_rsa_aes_256_sha,"
+      "rsa_aes_128_gcm_sha_256,"
+      "rsa_aes_256_gcm_sha_384,"
+      "rsa_aes_128_sha,"
+      "rsa_aes_256_sha",
+    .http_headers = {
+      "User-Agent: Mozilla/5.0 (Windows NT 10.0; Win64; x64; rv:100.0) Gecko/20100101 Firefox/100.0",
+      "Accept: text/html,application/xhtml+xml,application/xml;q=0.9,image/avif,image/webp,*/*;q=0.8",
+      "Accept-Language: en-US,en;q=0.5",
+      "Accept-Encoding: gzip, deflate, br",
+      "Upgrade-Insecure-Requests: 1",
+      "Sec-Fetch-Dest: document",
+      "Sec-Fetch-Mode: navigate",
+      "Sec-Fetch-Site: none",
+      "Sec-Fetch-User: ?1",
+      "TE: Trailers"
+    }
+  }
+};
+
+#define NUM_IMPERSONATIONS \
+  sizeof(impersonations) / sizeof(impersonations[0])
+
+/*
+ * curl-impersonate:
+ * Call curl_easy_setopt() with all the needed options as defined in the
+ * 'impersonations' array.
+ * */
+CURLcode curl_easy_impersonate(struct Curl_easy *data, const char *target)
+{
+  int i;
+  int ret;
+  const struct impersonate_opts *opts = NULL;
+  struct curl_slist *headers = NULL;
+
+  for(i = 0; i < NUM_IMPERSONATIONS; i++) {
+    if (Curl_strncasecompare(target,
+                             impersonations[i].target,
+                             strlen(impersonations[i].target))) {
+      opts = &impersonations[i];
+      break;
+    }
+  }
+
+  if(!opts) {
+    DEBUGF(fprintf(stderr, "Error: unknown impersonation target '%s'\n",
+                   target));
+    return CURLE_BAD_FUNCTION_ARGUMENT;
+  }
+
+  if(opts->httpversion != CURL_HTTP_VERSION_NONE) {
+    ret = curl_easy_setopt(data, CURLOPT_HTTP_VERSION, opts->httpversion);
+    if(ret)
+      return ret;
+  }
+
+  if (opts->ssl_version != CURL_SSLVERSION_DEFAULT) {
+    ret = curl_easy_setopt(data, CURLOPT_SSLVERSION, opts->ssl_version);
+    if(ret)
+      return ret;
+  }
+
+  if(opts->ciphers) {
+    ret = curl_easy_setopt(data, CURLOPT_SSL_CIPHER_LIST, opts->ciphers);
+    if (ret)
+      return ret;
+  }
+
+  /* Build a linked list out of the static array of headers. */
+  for(i = 0; i < IMPERSONATE_MAX_HEADERS; i++) {
+    if(opts->http_headers[i]) {
+      headers = curl_slist_append(headers, opts->http_headers[i]);
+      if(!headers) {
+        return CURLE_OUT_OF_MEMORY;
+      }
+    }
+  }
+
+  if(headers) {
+    ret = curl_easy_setopt(data, CURLOPT_HTTPBASEHEADER, headers);
+    curl_slist_free_all(headers);
+    if(ret)
+      return ret;
+  }
+
+  /* Always enable all supported compressions. */
+  ret = curl_easy_setopt(data, CURLOPT_ACCEPT_ENCODING, "");
+  if(ret)
+    return ret;
+
+  return CURLE_OK;
+}
+
 /*
  * curl_easy_init() is the external interface to alloc, setup and init an
  * easy handle that is returned. If anything goes wrong, NULL is returned.
@@ -290,6 +522,7 @@ struct Curl_easy *curl_easy_init(void)
 {
   CURLcode result;
   struct Curl_easy *data;
+  char *target;
 
   /* Make sure we inited the global SSL stuff */
   if(!initialized) {
@@ -308,6 +541,22 @@ struct Curl_easy *curl_easy_init(void)
     return NULL;
   }
 
+  /*
+   * curl-impersonate: Hook into curl_easy_init() to set the required options
+   * from an environment variable.
+   * This is a bit hacky but allows seamless integration of libcurl-impersonate
+   * without code modifications to the app.
+   */
+  target = curl_getenv("CURL_IMPERSONATE");
+  if(target) {
+    result = curl_easy_impersonate(data, target);
+    free(target);
+    if(result) {
+      Curl_close(&data);
+      return NULL;
+    }
+  }
+
   return data;
 }
 
@@ -878,6 +1127,13 @@ struct Curl_easy *curl_easy_duphandle(struct Curl_easy *data)
     outcurl->state.referer_alloc = TRUE;
   }
 
+  if(data->state.base_headers) {
+    outcurl->state.base_headers =
+      Curl_slist_duplicate(data->state.base_headers);
+    if(!outcurl->state.base_headers)
+      goto fail;
+  }
+
   /* Reinitialize an SSL engine for the new handle
    * note: the engine name has already been copied by dupset */
   if(outcurl->set.str[STRING_SSL_ENGINE]) {
@@ -967,6 +1223,8 @@ struct Curl_easy *curl_easy_duphandle(struct Curl_easy *data)
  */
 void curl_easy_reset(struct Curl_easy *data)
 {
+  char *target;
+
   Curl_free_request_state(data);
 
   /* zero out UserDefined data: */
@@ -991,6 +1249,12 @@ void curl_easy_reset(struct Curl_easy *data)
 #if !defined(CURL_DISABLE_HTTP) && !defined(CURL_DISABLE_CRYPTO_AUTH)
   Curl_http_auth_cleanup_digest(data);
 #endif
+
+  target = curl_getenv("CURL_IMPERSONATE");
+  if(target) {
+    curl_easy_impersonate(data, target);
+    free(target);
+  }
 }
 
 /*
diff --git a/lib/easyoptions.c b/lib/easyoptions.c
index 04871ad1e..cd5998146 100644
--- a/lib/easyoptions.c
+++ b/lib/easyoptions.c
@@ -130,6 +130,7 @@ struct curl_easyoption Curl_easyopts[] = {
   {"HTTP200ALIASES", CURLOPT_HTTP200ALIASES, CURLOT_SLIST, 0},
   {"HTTPAUTH", CURLOPT_HTTPAUTH, CURLOT_VALUES, 0},
   {"HTTPGET", CURLOPT_HTTPGET, CURLOT_LONG, 0},
+  {"HTTPBASEHEADER", CURLOPT_HTTPBASEHEADER, CURLOT_SLIST, 0},
   {"HTTPHEADER", CURLOPT_HTTPHEADER, CURLOT_SLIST, 0},
   {"HTTPPOST", CURLOPT_HTTPPOST, CURLOT_OBJECT, 0},
   {"HTTPPROXYTUNNEL", CURLOPT_HTTPPROXYTUNNEL, CURLOT_LONG, 0},
diff --git a/lib/http.c b/lib/http.c
index f08a343e3..2bbce4b23 100644
--- a/lib/http.c
+++ b/lib/http.c
@@ -84,6 +84,7 @@
 #include "altsvc.h"
 #include "hsts.h"
 #include "c-hyper.h"
+#include "slist.h"
 
 /* The last 3 #include files should be in this order */
 #include "curl_printf.h"
@@ -1795,6 +1796,15 @@ CURLcode Curl_add_custom_headers(struct Curl_easy *data,
   int numlists = 1; /* by default */
   int i;
 
+  /*
+   * curl-impersonate: Use the merged list of headers if it exists (i.e. when
+   * the CURLOPT_HTTPBASEHEADER option was set.
+   */
+  struct curl_slist *noproxyheaders =
+    (data->state.merged_headers ?
+     data->state.merged_headers :
+     data->set.headers);
+
 #ifndef CURL_DISABLE_PROXY
   enum proxy_use proxy;
 
@@ -1806,10 +1816,10 @@ CURLcode Curl_add_custom_headers(struct Curl_easy *data,
 
   switch(proxy) {
   case HEADER_SERVER:
-    h[0] = data->set.headers;
+    h[0] = noproxyheaders;
     break;
   case HEADER_PROXY:
-    h[0] = data->set.headers;
+    h[0] = noproxyheaders;
     if(data->set.sep_headers) {
       h[1] = data->set.proxyheaders;
       numlists++;
@@ -1819,12 +1829,12 @@ CURLcode Curl_add_custom_headers(struct Curl_easy *data,
     if(data->set.sep_headers)
       h[0] = data->set.proxyheaders;
     else
-      h[0] = data->set.headers;
+      h[0] = noproxyheaders;
     break;
   }
 #else
   (void)is_connect;
-  h[0] = data->set.headers;
+  h[0] = noproxyheaders;
 #endif
 
   /* loop through one or two lists */
@@ -2059,6 +2069,92 @@ void Curl_http_method(struct Curl_easy *data, struct connectdata *conn,
   *reqp = httpreq;
 }
 
+/*
+ * curl-impersonate:
+ * Create a new linked list of headers.
+ * The new list is a merge between the "base" headers and the application given
+ * headers. The "base" headers contain curl-impersonate's list of headers
+ * used by default by the impersonated browser.
+ *
+ * The application given headers will override the "base" headers if supplied.
+ */
+CURLcode Curl_http_merge_headers(struct Curl_easy *data)
+{
+  int i;
+  int ret;
+  struct curl_slist *head;
+  struct curl_slist *dup = NULL;
+  struct curl_slist *new_list = NULL;
+
+  if (!data->state.base_headers)
+    return CURLE_OK;
+
+  /* Duplicate the list for temporary use. */
+  if (data->set.headers) {
+    dup = Curl_slist_duplicate(data->set.headers);
+    if(!dup)
+      return CURLE_OUT_OF_MEMORY;
+  }
+
+  for(head = data->state.base_headers; head; head = head->next) {
+    char *sep;
+    size_t prefix_len;
+    bool found = FALSE;
+    struct curl_slist *head2;
+
+    sep = strchr(head->data, ':');
+    if(!sep)
+      continue;
+
+    prefix_len = sep - head->data;
+
+    /* Check if this header was added by the application. */
+    for(head2 = dup; head2; head2 = head2->next) {
+      if(head2->data &&
+         strncasecompare(head2->data, head->data, prefix_len) &&
+         Curl_headersep(head2->data[prefix_len]) ) {
+        new_list = curl_slist_append(new_list, head2->data);
+        /* Free and set to NULL to mark that it's been added. */
+        Curl_safefree(head2->data);
+        found = TRUE;
+        break;
+      }
+    }
+
+    if (!found) {
+      new_list = curl_slist_append(new_list, head->data);
+    }
+
+    if (!new_list) {
+      ret = CURLE_OUT_OF_MEMORY;
+      goto fail;
+    }
+  }
+
+  /* Now go over any additional application-supplied headers. */
+  for(head = dup; head; head = head->next) {
+    if(head->data) {
+      new_list = curl_slist_append(new_list, head->data);
+      if(!new_list) {
+        ret = CURLE_OUT_OF_MEMORY;
+        goto fail;
+      }
+    }
+  }
+
+  curl_slist_free_all(dup);
+  /* Save the new, merged list separately, so it can be freed later. */
+  curl_slist_free_all(data->state.merged_headers);
+  data->state.merged_headers = new_list;
+
+  return CURLE_OK;
+
+fail:
+  Curl_safefree(dup);
+  curl_slist_free_all(new_list);
+  return ret;
+}
+
 CURLcode Curl_http_useragent(struct Curl_easy *data)
 {
   /* The User-Agent string might have been allocated in url.c already, because
@@ -3063,6 +3159,11 @@ CURLcode Curl_http(struct Curl_easy *data, bool *done)
   http = data->req.p.http;
   DEBUGASSERT(http);
 
+  /* curl-impersonate: Add HTTP headers to impersonate real browsers. */
+  result = Curl_http_merge_headers(data);
+  if (result)
+    return result;
+
   result = Curl_http_host(data, conn);
   if(result)
     return result;
diff --git a/lib/http2.c b/lib/http2.c
index e74400a4c..5df654d04 100644
--- a/lib/http2.c
+++ b/lib/http2.c
@@ -56,7 +56,7 @@
 #define NGHTTP2_HAS_SET_LOCAL_WINDOW_SIZE 1
 #endif
 
-#define HTTP2_HUGE_WINDOW_SIZE (32 * 1024 * 1024) /* 32 MB */
+#define HTTP2_HUGE_WINDOW_SIZE (12 * 1024 * 1024) /*  12 MB */
 
 #ifdef DEBUG_HTTP2
 #define H2BUGF(x) x
@@ -1193,14 +1193,18 @@ static void populate_settings(struct Curl_easy *data,
 {
   nghttp2_settings_entry *iv = httpc->local_settings;
 
-  iv[0].settings_id = NGHTTP2_SETTINGS_MAX_CONCURRENT_STREAMS;
-  iv[0].value = Curl_multi_max_concurrent_streams(data->multi);
+  /* curl-impersonate: Align HTTP/2 settings to Firefox's */
+  iv[0].settings_id = NGHTTP2_SETTINGS_HEADER_TABLE_SIZE;
+  iv[0].value = 0x10000;
 
   iv[1].settings_id = NGHTTP2_SETTINGS_INITIAL_WINDOW_SIZE;
-  iv[1].value = HTTP2_HUGE_WINDOW_SIZE;
+  iv[1].value = 0x20000;
 
-  iv[2].settings_id = NGHTTP2_SETTINGS_ENABLE_PUSH;
-  iv[2].value = data->multi->push_cb != NULL;
+  iv[2].settings_id = NGHTTP2_SETTINGS_MAX_FRAME_SIZE;
+  iv[2].value = 0x4000;
+
+  // iv[2].settings_id = NGHTTP2_SETTINGS_ENABLE_PUSH;
+  // iv[2].value = data->multi->push_cb != NULL;
 
   httpc->local_settings_num = 3;
 }
@@ -1818,7 +1822,8 @@ static ssize_t http2_recv(struct Curl_easy *data, int sockindex,
 
 /* Index where :authority header field will appear in request header
    field list. */
-#define AUTHORITY_DST_IDX 3
+/* curl-impersonate: Put the ":authority" header in the second place. */
+#define AUTHORITY_DST_IDX 2
 
 /* USHRT_MAX is 65535 == 0xffff */
 #define HEADER_OVERFLOW(x) \
diff --git a/lib/setopt.c b/lib/setopt.c
index 599ed5d99..1baa48e70 100644
--- a/lib/setopt.c
+++ b/lib/setopt.c
@@ -48,6 +48,7 @@
 #include "multiif.h"
 #include "altsvc.h"
 #include "hsts.h"
+#include "slist.h"
 
 /* The last 3 #include files should be in this order */
 #include "curl_printf.h"
@@ -688,6 +689,23 @@ CURLcode Curl_vsetopt(struct Curl_easy *data, CURLoption option, va_list param)
                             va_arg(param, char *));
     break;
 
+  case CURLOPT_HTTPBASEHEADER:
+    /*
+     * curl-impersonate:
+     * Set a list of "base" headers. These will be merged with any headers
+     * set by CURLOPT_HTTPHEADER. curl-impersonate uses this option in order
+     * to set a list of default browser headers.
+     *
+     * Unlike CURLOPT_HTTPHEADER,
+     * the list is copied and can be immediately freed by the user.
+     */
+    curl_slist_free_all(data->state.base_headers);
+    data->state.base_headers = \
+      Curl_slist_duplicate(va_arg(param, struct curl_slist *));
+    if (!data->state.base_headers)
+      result = CURLE_OUT_OF_MEMORY;
+    break;
+
   case CURLOPT_HTTPHEADER:
     /*
      * Set a list with HTTP headers to use (or replace internals with)
diff --git a/lib/transfer.c b/lib/transfer.c
index 22704fa15..1e100140c 100644
--- a/lib/transfer.c
+++ b/lib/transfer.c
@@ -102,7 +102,15 @@ char *Curl_checkheaders(const struct Curl_easy *data,
   DEBUGASSERT(thislen);
   DEBUGASSERT(thisheader[thislen-1] != ':');
 
-  for(head = data->set.headers; head; head = head->next) {
+  /*
+   * curl-impersonate:
+   * Check if we have overriden the user-supplied list of headers.
+   */
+  head = data->set.headers;
+  if (data->state.merged_headers)
+    head = data->state.merged_headers;
+
+  for(; head; head = head->next) {
     if(strncasecompare(head->data, thisheader, thislen) &&
        Curl_headersep(head->data[thislen]) )
       return head->data;
diff --git a/lib/url.c b/lib/url.c
index 9f1013554..f0f266797 100644
--- a/lib/url.c
+++ b/lib/url.c
@@ -469,6 +469,11 @@ CURLcode Curl_close(struct Curl_easy **datap)
   Curl_safefree(data->state.aptr.proxyuser);
   Curl_safefree(data->state.aptr.proxypasswd);
 
+  /* curl-impersonate: Free the list set by CURLOPT_HTTPBASEHEADER. */
+  curl_slist_free_all(data->state.base_headers);
+  /* curl-impersonate: Free the dynamic list of headers. */
+  curl_slist_free_all(data->state.merged_headers);
+
 #ifndef CURL_DISABLE_DOH
   if(data->req.doh) {
     Curl_dyn_free(&data->req.doh->probe[0].serverdoh);
diff --git a/lib/urldata.h b/lib/urldata.h
index cc9c88870..a35a20e10 100644
--- a/lib/urldata.h
+++ b/lib/urldata.h
@@ -1421,6 +1421,19 @@ struct UrlState {
   CURLcode hresult; /* used to pass return codes back from hyper callbacks */
 #endif
 
+  /*
+   * curl-impersonate:
+   * List of "base" headers set by CURLOPT_HTTPBASEHEADER.
+   */
+  struct curl_slist *base_headers;
+  /*
+   * curl-impersonate:
+   * Dynamically-constructed list of HTTP headers.
+   * This list is a merge of the default HTTP headers needed to impersonate a
+   * browser, together with any user-supplied headers.
+   */
+  struct curl_slist *merged_headers;
+
   /* Dynamically allocated strings, MUST be freed before this struct is
      killed. */
   struct dynamically_allocated_data {
diff --git a/lib/vtls/nss.c b/lib/vtls/nss.c
index 2b44f0512..eec2bf76f 100644
--- a/lib/vtls/nss.c
+++ b/lib/vtls/nss.c
@@ -143,6 +143,7 @@ static const struct cipher_s cipherlist[] = {
   {"dhe_dss_3des_sha",           SSL_DHE_DSS_WITH_3DES_EDE_CBC_SHA},
   {"dhe_rsa_des_sha",            SSL_DHE_RSA_WITH_DES_CBC_SHA},
   {"dhe_dss_des_sha",            SSL_DHE_DSS_WITH_DES_CBC_SHA},
+  {"rsa_3des_ede_cbc_sha",       TLS_RSA_WITH_3DES_EDE_CBC_SHA},
   /* TLS 1.0: Exportable 56-bit Cipher Suites. */
   {"rsa_des_56_sha",             TLS_RSA_EXPORT1024_WITH_DES_CBC_SHA},
   {"rsa_rc4_56_sha",             TLS_RSA_EXPORT1024_WITH_RC4_56_SHA},
@@ -378,6 +379,95 @@ static SECStatus set_ciphers(struct Curl_easy *data, PRFileDesc *model,
   return SECSuccess;
 }
 
+/* See nsSSLIOLayerSetOptions@nsNSSIOLayer.cpp, Firefox source code */
+const SSLNamedGroup named_groups[] = {
+  ssl_grp_ec_curve25519, ssl_grp_ec_secp256r1, ssl_grp_ec_secp384r1,
+  ssl_grp_ec_secp521r1,  ssl_grp_ffdhe_2048,   ssl_grp_ffdhe_3072};
+
+#define NUM_OF_NAMED_GROUPS sizeof(named_groups)/sizeof(named_groups[0])
+
+static SECStatus set_named_groups(PRFileDesc *model)
+{
+  /* This aligns TLS extension 10 (supported_groups) to what Firefox does. */
+  return SSL_NamedGroupConfig(model, named_groups, NUM_OF_NAMED_GROUPS);
+}
+
+static const SSLSignatureScheme signatures[] = {
+    ssl_sig_ecdsa_secp256r1_sha256, ssl_sig_ecdsa_secp384r1_sha384,
+    ssl_sig_ecdsa_secp521r1_sha512, ssl_sig_rsa_pss_sha256,
+    ssl_sig_rsa_pss_sha384,         ssl_sig_rsa_pss_sha512,
+    ssl_sig_rsa_pkcs1_sha256,       ssl_sig_rsa_pkcs1_sha384,
+    ssl_sig_rsa_pkcs1_sha512,       ssl_sig_ecdsa_sha1,
+    ssl_sig_rsa_pkcs1_sha1
+};
+
+#define NUM_OF_SIGNATURES sizeof(signatures)/sizeof(signatures[0])
+
+static SECStatus set_additional_key_shares(PRFileDesc *model)
+{
+  /* This aligns TLS extension 51 (key_share) to what Firefox does. */
+  return SSL_SendAdditionalKeyShares(model, 1);
+}
+
+static SECStatus set_signatures(PRFileDesc *model)
+{
+  /* Align TLS extension 13 (signature_algorithms) to what Firefox does. */
+  return SSL_SignatureSchemePrefSet(model, signatures, NUM_OF_SIGNATURES);
+}
+
+static SECStatus set_ssl_options(PRFileDesc *model)
+{
+  SECStatus s;
+
+  /* Enable TLS 1.3 compat mode. Firefox does this, as can be seen at
+   * nsSSLIOLayerSetOptions()@nsNSSIOLayer.cpp.
+   * This has the side effect of NSS faking a TLS session ID.
+   * See ssl3_CreateClientHelloPreamble()@ssl3con.c
+   */
+  s = SSL_OptionSet(model, SSL_ENABLE_TLS13_COMPAT_MODE, PR_TRUE);
+  if (s != SECSuccess) {
+      return s;
+  }
+
+  /* Firefox sets the following options. I don't know what they do. */
+  s = SSL_OptionSet(model, SSL_REQUIRE_SAFE_NEGOTIATION, false);
+  if (s != SECSuccess) {
+      return s;
+  }
+  s = SSL_OptionSet(model, SSL_ENABLE_EXTENDED_MASTER_SECRET, true);
+  if (s != SECSuccess) {
+      return s;
+  }
+  s = SSL_OptionSet(model, SSL_ENABLE_HELLO_DOWNGRADE_CHECK, true);
+  if (s != SECSuccess) {
+      return s;
+  }
+  s = SSL_OptionSet(model, SSL_ENABLE_0RTT_DATA, true);
+  if (s != SECSuccess) {
+      return s;
+  }
+
+  /* This adds TLS extension 34 to the Client Hello. */
+  s = SSL_OptionSet(model, SSL_ENABLE_DELEGATED_CREDENTIALS, true);
+  if (s != SECSuccess) {
+      return s;
+  }
+
+  /* This adds TLS extension 5 (status_request) to the Client Hello. */
+  s = SSL_OptionSet(model, SSL_ENABLE_OCSP_STAPLING, true);
+  if (s != SECSuccess) {
+      return s;
+  }
+
+  /* Remove TLS extension 18 (signed_certificate_timestamp) */
+  s = SSL_OptionSet(model, SSL_ENABLE_SIGNED_CERT_TIMESTAMPS, false);
+  if (s != SECSuccess) {
+      return s;
+  }
+
+  return SSL_OptionSet(model, SSL_HANDSHAKE_AS_CLIENT, true);
+}
+
 /*
  * Return true if at least one cipher-suite is enabled. Used to determine
  * if we need to call NSS_SetDomesticPolicy() to enable the default ciphers.
@@ -1320,6 +1410,7 @@ static CURLcode nss_load_module(SECMODModule **pmod, const char *library,
 
   if(module)
     SECMOD_DestroyModule(module);
+
   return CURLE_FAILED_INIT;
 }
 
@@ -1921,6 +2012,12 @@ static CURLcode nss_setup_connect(struct Curl_easy *data,
   if(SSL_OptionSet(model, SSL_NO_CACHE, ssl_no_cache) != SECSuccess)
     goto error;
 
+  if(SSL_SET_OPTION(primary.sessionid)) {
+    if(SSL_OptionSet(model, SSL_ENABLE_SESSION_TICKETS,
+                     PR_TRUE) != SECSuccess)
+      goto error;
+  }
+
   /* enable/disable the requested SSL version(s) */
   if(nss_init_sslver(&sslver, data, conn) != CURLE_OK)
     goto error;
@@ -1960,6 +2057,14 @@ static CURLcode nss_setup_connect(struct Curl_easy *data,
     }
   }
 
+  if (set_named_groups(model) != SECSuccess ||
+      set_additional_key_shares(model) != SECSuccess ||
+      set_signatures(model) != SECSuccess ||
+      set_ssl_options(model) != SECSuccess) {
+      result = CURLE_SSL_CIPHER;
+      goto error;
+  }
+
   if(!SSL_CONN_CONFIG(verifypeer) && SSL_CONN_CONFIG(verifyhost))
     infof(data, "warning: ignoring value of ssl.verifyhost");
 
@@ -2113,6 +2218,10 @@ static CURLcode nss_setup_connect(struct Curl_easy *data,
     int cur = 0;
     unsigned char protocols[128];
 
+    protocols[cur++] = ALPN_HTTP_1_1_LENGTH;
+    memcpy(&protocols[cur], ALPN_HTTP_1_1, ALPN_HTTP_1_1_LENGTH);
+    cur += ALPN_HTTP_1_1_LENGTH;
+
 #ifdef USE_HTTP2
     if(data->state.httpwant >= CURL_HTTP_VERSION_2
 #ifndef CURL_DISABLE_PROXY
@@ -2124,9 +2233,6 @@ static CURLcode nss_setup_connect(struct Curl_easy *data,
       cur += ALPN_H2_LENGTH;
     }
 #endif
-    protocols[cur++] = ALPN_HTTP_1_1_LENGTH;
-    memcpy(&protocols[cur], ALPN_HTTP_1_1, ALPN_HTTP_1_1_LENGTH);
-    cur += ALPN_HTTP_1_1_LENGTH;
 
     if(SSL_SetNextProtoNego(backend->handle, protocols, cur) != SECSuccess)
       goto error;
diff --git a/libcurl.pc.in b/libcurl.pc.in
index 8ac15d407..68d01b219 100644
--- a/libcurl.pc.in
+++ b/libcurl.pc.in
@@ -34,6 +34,6 @@ Name: libcurl
 URL: https://curl.se/
 Description: Library to transfer files with ftp, http, etc.
 Version: @CURLVERSION@
-Libs: -L${libdir} -lcurl @LIBCURL_NO_SHARED@
+Libs: -L${libdir} -lcurl-impersonate-ff @LIBCURL_NO_SHARED@
 Libs.private: @LIBCURL_LIBS@
 Cflags: -I${includedir} @CPPFLAG_CURL_STATICLIB@
diff --git a/m4/curl-nss.m4 b/m4/curl-nss.m4
index 397ba71b1..d2a8fc1f2 100644
--- a/m4/curl-nss.m4
+++ b/m4/curl-nss.m4
@@ -74,7 +74,107 @@ if test "x$OPT_NSS" != xno; then
       # Without pkg-config, we'll kludge in some defaults
       AC_MSG_WARN([Using hard-wired libraries and compilation flags for NSS.])
       addld="-L$OPT_NSS/lib"
-      addlib="-lssl3 -lsmime3 -lnss3 -lplds4 -lplc4 -lnspr4"
+
+      # curl-impersonate: Link NSS statically.
+      # NSS is poorly documented in this regard and a lot of trial and error
+      # was made to come up with the correct list of linking flags. The
+      # libraries have circular dependencies which makes their order extremely
+      # difficult to find out.
+
+      # Some references:
+      # https://github.com/mozilla/application-services/blob/b2690fd2e4cc3e8e10b6868ab0de8b79c89d3a93/components/support/rc_crypto/nss/nss_build_common/src/lib.rs#L94
+      # and
+      # https://hg.mozilla.org/mozilla-central/file/tip/security/nss/lib/freebl/freebl.gyp
+
+      # On Linux we can use special linker flags to force static linking
+      # (-l:libplc4.a etc.), otherwise the linker will prefer to use
+      # libplc4.so. On other systems the dynamic libraries would have to be
+      # removed manually from the NSS directory before building curl.
+      case $host_os in
+        linux*)
+          addlib="-lssl -lnss_static -lpk11wrap_static -lcertdb -lcerthi -lnsspki -lnssdev -lsoftokn_static -lfreebl_static -lnssutil -lnssb -lcryptohi -l:libplc4.a -l:libplds4.a -l:libnspr4.a -lsqlite"
+          ;;
+        darwin*)
+          addlib="-lssl -lnss_static -lpk11wrap_static -lcertdb -lcerthi -lnsspki -lnssdev -lsoftokn_static -lfreebl_static -lnssutil -lnssb -lcryptohi -lplc4 -lplds4 -lnspr4"
+          ;;
+        *)
+          addlib="-lssl -lnss_static -lpk11wrap_static -lcertdb -lcerthi -lnsspki -lnssdev -lsoftokn_static -lfreebl_static -lnssutil -lnssb -lcryptohi -lplc4 -lplds4 -lnspr4 -lsqlite"
+          ;;
+      esac
+
+      case $host_cpu in
+        arm)
+          addlib="$addlib -larmv8_c_lib"
+          ;;
+        aarch64)
+          addlib="$addlib -larmv8_c_lib -lgcm-aes-aarch64_c_lib"
+          ;;
+        x86)
+          addlib="$addlib -lgcm-aes-x86_c_lib"
+          ;;
+        x86_64)
+          addlib="$addlib -lgcm-aes-x86_c_lib -lhw-acc-crypto-avx -lhw-acc-crypto-avx2 -lsha-x86_c_lib"
+          case $host_os in
+            linux*)
+              addlib="$addlib -lintel-gcm-wrap_c_lib -lintel-gcm-s_lib"
+              ;;
+          esac
+          ;;
+      esac
+
+      # curl-impersonate:
+      # On Linux these linker flags are necessary to resolve
+      # the symbol mess and circular dependencies of NSS .a libraries
+      # to make the AC_CHECK_LIB test below pass.
+      case $host_os in
+        linux*)
+          addlib="-Wl,--start-group $addlib -Wl,--end-group"
+          ;;
+      esac
+
+      # External dependencies for nss
+      case $host_os in
+        linux*)
+          addlib="$addlib -pthread -ldl"
+          ;;
+        darwin*)
+          addlib="$addlib -lsqlite3"
+          ;;
+      esac
+
+      # Attempt to locate libnssckbi.
+      # This library file contains the trusted certificates and nss loads it
+      # at runtime using dlopen. If it's not in a path findable by dlopen
+      # we have to add that path explicitly using -rpath so it may find it.
+      # On Ubuntu and Mac M1 it is in a non-standard location.
+      AC_MSG_CHECKING([if libnssckbi is in a non-standard location])
+      case $host_os in
+        linux*)
+          search_paths="/usr/lib/$host /usr/lib/$host/nss"
+          search_paths="$search_paths /usr/lib/$host_cpu-$host_os"
+          search_paths="$search_paths /usr/lib/$host_cpu-$host_os/nss"
+          search_ext="so"
+          ;;
+        darwin*)
+          search_paths="/opt/homebrew/lib"
+          search_ext="dylib"
+          ;;
+      esac
+
+      found="no"
+      for path in $search_paths; do
+        if test -f "$path/libnssckbi.$search_ext"; then
+          AC_MSG_RESULT([$path])
+          addld="$addld -Wl,-rpath,$path"
+          found="yes"
+          break
+        fi
+      done
+
+      if test "$found" = "no"; then
+        AC_MSG_RESULT([no])
+      fi
+
       addcflags="-I$OPT_NSS/include"
       version="unknown"
       nssprefix=$OPT_NSS
@@ -91,7 +191,7 @@ if test "x$OPT_NSS" != xno; then
     fi
 
     dnl The function SSL_VersionRangeSet() is needed to enable TLS > 1.0
-    AC_CHECK_LIB(nss3, SSL_VersionRangeSet,
+    AC_CHECK_LIB(nss_static, SSL_VersionRangeSet,
      [
      AC_DEFINE(USE_NSS, 1, [if NSS is enabled])
      AC_SUBST(USE_NSS, [1])
@@ -101,9 +201,7 @@ if test "x$OPT_NSS" != xno; then
      test nss != "$DEFAULT_SSL_BACKEND" || VALID_DEFAULT_SSL_BACKEND=yes
      ],
      [
-       LDFLAGS="$CLEANLDFLAGS"
-       LIBS="$CLEANLIBS"
-       CPPFLAGS="$CLEANCPPFLAGS"
+       AC_MSG_ERROR([Failed linking NSS statically])
      ])
 
     if test "x$USE_NSS" = "xyes"; then
diff --git a/src/Makefile.am b/src/Makefile.am
index c8abc93b1..fcecb10d0 100644
--- a/src/Makefile.am
+++ b/src/Makefile.am
@@ -41,7 +41,7 @@ AM_CPPFLAGS = -I$(top_srcdir)/include        \
               -I$(top_srcdir)/lib            \
               -I$(top_srcdir)/src
 
-bin_PROGRAMS = curl
+bin_PROGRAMS = curl-impersonate-ff
 
 SUBDIRS = ../docs
 
@@ -52,7 +52,7 @@ endif
 include Makefile.inc
 
 # CURL_FILES comes from Makefile.inc
-curl_SOURCES = $(CURL_FILES)
+curl_impersonate_ff_SOURCES = $(CURL_FILES)
 
 # This might hold -Werror
 CFLAGS += @CURL_CFLAG_EXTRAS@
@@ -61,9 +61,9 @@ CFLAGS += @CURL_CFLAG_EXTRAS@
 LIBS = $(BLANK_AT_MAKETIME)
 
 if USE_EXPLICIT_LIB_DEPS
-curl_LDADD = $(top_builddir)/lib/libcurl.la @LIBCURL_LIBS@
+curl_impersonate_ff_LDADD = $(top_builddir)/lib/libcurl-impersonate-ff.la @LIBCURL_LIBS@
 else
-curl_LDADD = $(top_builddir)/lib/libcurl.la @NSS_LIBS@ @SSL_LIBS@ @ZLIB_LIBS@ @CURL_NETWORK_AND_TIME_LIBS@
+curl_impersonate_ff_LDADD = $(top_builddir)/lib/libcurl-impersonate-ff.la @NSS_LIBS@ @SSL_LIBS@ @ZLIB_LIBS@ @CURL_NETWORK_AND_TIME_LIBS@
 endif
 
 # if unit tests are enabled, build a static library to link them with<|MERGE_RESOLUTION|>--- conflicted
+++ resolved
@@ -216,11 +216,7 @@
  
  CHECKSRC = $(CS_$(V))
 diff --git a/lib/easy.c b/lib/easy.c
-<<<<<<< HEAD
 index 20293a710..66730b5fc 100644
-=======
-index 20293a710..87acdb814 100644
->>>>>>> aa6e8a47
 --- a/lib/easy.c
 +++ b/lib/easy.c
 @@ -80,6 +80,7 @@
