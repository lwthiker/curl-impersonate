--- conflicted
+++ resolved
@@ -30,11 +30,8 @@
 The resulting image contains:
 * `/build/out/curl-impersonate` - The curl binary that can impersonate Chrome. It is compiled statically against libcurl, BoringSSL, and libnghttp2 so that it won't conflict with any existing libraries on your system. You can use it from the container or copy it out. Tested to work on Ubuntu 20.04.
 * `/build/out/curl_chrome98` - A wrapper script that launches `curl-impersonate` with the needed headers and ciphers to impersonate Chrome 98.
-<<<<<<< HEAD
+* `/build/out/curl_edge98` - Same but with Edge 98 (which is based on Chromium).
 * `/build/out/libcurl-impersonate.so` - libcurl compiled with impersonation support. See [Usage](#usage) below for more details.
-=======
-* `/build/out/curl_edge98` - Same but with Edge 98 (which is based on Chromium).
->>>>>>> b918636a
 
 You can use them inside the docker, copy them out using `docker cp` or use them in a multi-stage docker build. If you use it outside this container:
 * Install dependencies: `sudo apt install libbrotli1`
